--- conflicted
+++ resolved
@@ -802,19 +802,6 @@
 
             dac.outputA( torque_spoof.low );
             dac.outputB( torque_spoof.high );
-<<<<<<< HEAD
-
-            current_ctrl_state.test_countdown += 1;
-
-            // if DAC out and ADC in voltages differ, disable control
-            // only test every fifth loop
-            if ( current_ctrl_state.test_countdown >= 5 )
-            {
-                current_ctrl_state.test_countdown = 0;
-                //check_spoof_voltages( &torque_spoof );
-            }
-=======
->>>>>>> caf19548
         }
         else
         {
