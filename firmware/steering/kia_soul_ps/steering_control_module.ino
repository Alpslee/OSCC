/* Copyright (c) 2016 PolySync Technologies, Inc.  All Rights Reserved. */
/*                                                                      */
/* This file is part of Open Source Car Control (OSCC).                 */
/*                                                                      */
/* OSCC is free software: you can redistribute it and/or modify         */
/* it under the terms of the GNU General Public License as published by */
/* the Free Software Foundation, either version 3 of the License, or    */
/* (at your option) any later version.                                  */
/*                                                                      */
/* OSCC is distributed in the hope that it will be useful,              */
/* but WITHOUT ANY WARRANTY; without even the implied warranty of       */
/* MERCHANTABILITY or FITNESS FOR A PARTICULAR PURPOSE.  See the        */
/* GNU General Public License for more details.                         */
/*                                                                      */
/* You should have received a copy of the GNU General Public License    */
/* along with OSCC.  If not, see <http://www.gnu.org/licenses/>.        */
/************************************************************************/

// Steering control ECU firmware
// Firmware for control of 2014 Kia Soul Motor Driven Power Steering (MDPS) system
// Components:
//    Arduino Uno
//    OSCC Sensor Interface Board V1
// J Hartung, 2015; E Livingston, L Buckland, D Fernández, 2016


#include <SPI.h>
#include "mcp_can.h"
#include "can_frame.h"
#include "control_protocol_can.h"
#include "current_control_state.h"
#include "PID.h"
#include "common.h"
#include "DAC_MCP49xx.h"




// *****************************************************
// static global types/macros
// *****************************************************

#define PSYNC_DEBUG_FLAG ( true )

#ifdef PSYNC_DEBUG_FLAG
    #define DEBUG_PRINT( x )  Serial.println( x )
#else
    #define DEBUG_PRINT( x )
#endif

// set CAN_CS to pin 10 for CAN
#define CAN_CS                          ( 10 )

// ms
#define PS_CTRL_RX_WARN_TIMEOUT         ( 2500 )

<<<<<<< HEAD
// set up pins for interface with DAC (MCP4922)
#define DAC_CS                          ( 9 )       // Chip select pin
=======
// Windup guard for steering PID controller
#define STEERING_WINDUP_GUARD ( 1500 )

// Set up pins for interface with the DAC (MCP4922)
>>>>>>> 8cf1ef42

// Signal to ADC from car
#define SIGNAL_INPUT_A                  ( A0 )

// Green wire from the torque sensor, low values
#define SIGNAL_INPUT_B                  ( A1 )

// Spoof signal from DAC out to car
#define SPOOF_SIGNAL_A                  ( A2 )

// Blue wire from the torque sensor, high values
#define SPOOF_SIGNAL_B                  ( A3 )

// Signal interrupt (relay) for spoofed torque values
#define SPOOF_ENGAGE                    ( 6 )

// Threshhold to detect when a person is turning the steering wheel
#define STEERING_WHEEL_CUTOFF_THRESHOLD ( 3000 )

// Threshhold to detect when there is a discrepancy between DAC and ADC values
#define VOLTAGE_THRESH                  ( 200 )     // mV

#define SAMPLE_A                        ( 0 )

#define SAMPLE_B                        ( 1 )

#define FAILURE                         ( 0 )

#define SUCCESS                         ( 1 )


// *****************************************************
// local defined data structures
// *****************************************************

struct torque_spoof_t
{
    uint16_t low;
    uint16_t high;
};


// *****************************************************
// static structures
// *****************************************************


DAC_MCP49xx dac( DAC_MCP49xx::MCP4922, 9 );     // DAC model, SS pin, LDAC pin

// Construct the CAN shield object
MCP_CAN CAN( CAN_CS );                          // Set CS pin for the CAN shield


//
static can_frame_s rx_frame_ps_ctrl_steering_command;


//
static can_frame_s tx_frame_ps_ctrl_steering_report;


//
static current_control_state current_ctrl_state;


//
static PID pid_params;


// *****************************************************
// static declarations
// *****************************************************


// *****************************************************
// Function:    timer_delta_ms
//
// Purpose:     Calculate the milliseconds between the current time and the
//              input and correct for the timer overflow condition
//
// Returns:     uint32_t the time delta between the two inputs
//
// Parameters:  [in] timestamp - the last time sample
//
// *****************************************************
static uint32_t timer_delta_ms( uint32_t last_time )
{
    uint32_t delta = 0;
    uint32_t current_time = millis( );

    if ( current_time < last_time )
    {
        // Timer overflow
        delta = ( UINT32_MAX - last_time ) + current_time;
    }
    else
    {
        delta = current_time - last_time;
    }
    return ( delta );
}


// *****************************************************
// Function:    timer_delta_us
//
// Purpose:     Calculate the microseconds between the current time and the
//              input and correct for the timer overflow condition
//
// Returns:     uint32_t the time delta between the two inputs
//
// Parameters:  [in] last_sample - the last time sample
//              [in] current_sample - pointer to store the current time
//
// *****************************************************
static uint32_t timer_delta_us( uint32_t last_time, uint32_t* current_time )
{
    uint32_t delta = 0;
    uint32_t local_time = micros( );

    if ( local_time < last_time )
    {
        // Timer overflow
        delta = ( UINT32_MAX - last_time ) + local_time;
    }
    else
    {
        delta = local_time - last_time;
    }

    if ( current_time != NULL )
    {
        *current_time = local_time;
    }

    return ( delta );
}


// *****************************************************
// Function:    init_serial
//
// Purpose:     Initializes the serial port communication
//
// Returns:     void
//
// Parameters:  None
//
// *****************************************************
static void init_serial( )
{
    Serial.begin( SERIAL_BAUD );

    DEBUG_PRINT( "init_serial: pass" );
}


// *****************************************************
// Function:    init_can
//
// Purpose:     Initializes the CAN communication
//              Function must iterate while the CAN module initializes
//
// Returns:     void
//
// Parameters:  None
//
// *****************************************************
static void init_can ( void )
{
    while ( CAN.begin( CAN_BAUD ) != CAN_OK )
    {
        DEBUG_PRINT( "init_can: retrying" );

        delay( CAN_INIT_RETRY_DELAY );
    }

    DEBUG_PRINT( "init_can: pass" );
}

// set up values for use in the steering control system
static uint16_t voltage_override = 0;
static uint16_t test_countdown = 0;



/* ====================================== */
/* ============== CONTROL =============== */
/* ====================================== */

// *****************************************************
// Function:    average_samples
//
// Purpose:     Sample the current value being written and smooth it out by
//              averaging it out over the indicated number of samples
//              Function takes 260us * num_samples to run
//
// Returns:     int16_t - SUCCESS or FAILURE
//
// Parameters:  [in]  num_samples - the number of samples to average
//              [out] averages - array of values to store the averages
//
// *****************************************************
static int16_t average_samples( int16_t num_samples, int16_t* averages )
{
    int16_t return_code = FAILURE;

    if ( averages != NULL )
    {
        return_code = SUCCESS;

        int32_t sums[ 2 ] = { 0, 0 };

        for ( int16_t i = 0; i < num_samples; i++ )
        {
            sums[ SAMPLE_A ] += analogRead( SIGNAL_INPUT_A );
            sums[ SAMPLE_B ] += analogRead( SIGNAL_INPUT_B );
        }

        averages[ SAMPLE_A ] = ( sums[ SAMPLE_A ] / num_samples ) << 2;
        averages[ SAMPLE_B ] = ( sums[ SAMPLE_B ] / num_samples ) << 2;
    }
    return ( return_code );
}

// *****************************************************
// Function:    enable_control
//
// Purpose:     Sample the current value being written and smooth it out by
//              averaging it out over several samples, write that value to the
//              DAC, and then enable the control
//
// Returns:     void
//
// Parameters:  None
//
// *****************************************************
void enable_control( )
{
    static int16_t num_samples = 20;
    int16_t averages[ 2 ] = { 0, 0 };

    int16_t status = average_samples( num_samples, averages );

    if ( SUCCESS == status )
    {
        // Write measured torque values to DAC to avoid a signal
        // discontinuity when the SCM takes over
        dac.outputA( averages[ SAMPLE_A ] );
        dac.outputB( averages[ SAMPLE_B ] );

        // Enable the signal interrupt relays
        digitalWrite( SPOOF_ENGAGE, HIGH );

        current_ctrl_state.control_enabled = true;

        DEBUG_PRINT( "Control enabled" );
    }
}



// *****************************************************
// Function:    disable_control
//
// Purpose:     Sample the current value being written and smooth it out by
//              averaging it out over several samples, write that value to the
//              DAC, and then enable the control
//
// Returns:     void
//
// Parameters:  None
//
// *****************************************************
void disable_control( )
{
    if ( current_ctrl_state.control_enabled == true )
    {
        static int16_t num_samples = 20;
        int16_t averages[ 2 ] = { 0, 0 };

        average_samples( num_samples, averages );

        // Write measured torque values to DAC to avoid a signal
        // discontinuity when the SCM takes over
        dac.outputA( averages[ SAMPLE_A ] );
        dac.outputB( averages[ SAMPLE_B ] );
    }

    current_ctrl_state.control_enabled = false;

    // Disable the signal interrupt relays
    digitalWrite( SPOOF_ENGAGE, LOW );

    DEBUG_PRINT( "Control disabled" );
}


// *****************************************************
// Function:    calculate_torque_spoof
//
// Purpose:     Container for hand-tuned empirically determined values
//
//              Values calculated with min/max calibration curve and hand
//              tuned for neutral balance.
//              DAC requires 12-bit values = (4096steps/5V = 819.2 steps/V)
//
// Returns:     void
//
// Parameters:  [in] torque - floating point value with the current torque value
//              [out] torque_spoof - structure containing the integer torque values
//
// *****************************************************
void calculate_torque_spoof( float torque, struct torque_spoof_t* spoof )
{
    spoof->low = 819.2 * ( 0.0008 * torque + 2.26 );
    spoof->high = 819.2 * ( -0.0008 * torque + 2.5 );
}


//

void check_spoof_voltages( struct torque_spoof_t* spoof ) // L -> A, H -> B
{

    int spoof_a_adc = analogRead( SPOOF_SIGNAL_A );
    int spoof_b_adc = analogRead( SPOOF_SIGNAL_B );

    float spoof_a_adc_volts = spoof_a_adc * ( 5.0 / 1023.0 ) + 0.010;
    float spoof_b_adc_volts = spoof_b_adc * ( 5.0 / 1023.0 ) + 0.010;

    // DAC values passed in from calculate_torque_spoof( )
    float spoof_a_dac_current_volts = spoof->high * ( 5.0 / 4095.0 );
    float spoof_b_dac_current_volts = spoof->low * ( 5.0 / 4095.0 );

    // fail criteria. ~ ( ± 200mV )
    if ( abs( spoof_a_adc_volts - spoof_a_dac_current_volts ) > VOLTAGE_THRESH )
    {
        DEBUG_PRINT( "* * * ERROR!!  Voltage Discrepancy on Signal A. * * *" );

        disable_control( );
        voltage_override = 1;
    }
    else
    {
        voltage_override = 0;
    }

    // fail criteria. ~ ( ± 200mV )
    if ( abs( spoof_b_adc_volts - spoof_b_dac_current_volts ) > VOLTAGE_THRESH )
    {
        DEBUG_PRINT( "* * * ERROR!!  Voltage Discrepancy on Signal B. * * *" );

        disable_control( );
        voltage_override = 1;
    }
    else
    {
        voltage_override = 0;
    }
}




/* ====================================== */
/* =========== COMMUNICATIONS =========== */
/* ====================================== */


// *****************************************************
// Function:    publish_ps_ctrl_steering_report
//
// Purpose:     Fill out the transmit CAN frame with the steering angle
//              and publish that information on the CAN bus
//
// Returns:     void
//
// Parameters:  None
//
// *****************************************************
static void publish_ps_ctrl_steering_report( )
{
    tx_frame_ps_ctrl_steering_report.id =
        ( uint32_t ) ( PS_CTRL_MSG_ID_STEERING_REPORT );

    tx_frame_ps_ctrl_steering_report.dlc = 8;

    // Get a pointer to the data buffer in the CAN frame and set
    // the steering angle
    ps_ctrl_steering_report_msg * data =
        ( ps_ctrl_steering_report_msg* ) tx_frame_ps_ctrl_steering_report.data;

    data->angle = current_ctrl_state.current_steering_angle;

    tx_frame_ps_ctrl_steering_report.timestamp = millis( );

    CAN.sendMsgBuf( tx_frame_ps_ctrl_steering_report.id,
                    0,
                    tx_frame_ps_ctrl_steering_report.dlc,
                    tx_frame_ps_ctrl_steering_report.data );
}


// *****************************************************
// Function:    publish_timed_tx_frames
//
// Purpose:     Determine if enough time has passed to publish the steering
//              report to the CAN bus again
//
// Returns:     void
//
// Parameters:  None
//
// *****************************************************
static void publish_timed_tx_frames( )
{
    uint32_t delta =
        timer_delta_ms( tx_frame_ps_ctrl_steering_report.timestamp );

    if ( delta >= PS_CTRL_STEERING_REPORT_PUBLISH_INTERVAL )
    {
        publish_ps_ctrl_steering_report();
    }
}


// *****************************************************
// Function:    process_ps_ctrl_steering_command
//
// Purpose:     Process a steering command message
//
// Returns:     void
//
// Parameters:  control_data -  pointer to a steering command control message
//
// *****************************************************
static void process_ps_ctrl_steering_command(
    const ps_ctrl_steering_command_msg * const control_data )
{
    current_ctrl_state.commanded_steering_angle =
        control_data->steering_wheel_angle_command / 9.0;

    current_ctrl_state.steering_angle_rate_max =
        control_data->steering_wheel_max_velocity * 9.0;

    if ( ( control_data->enabled == 1 ) &&
         ( current_ctrl_state.control_enabled == false ) &&
         ( current_ctrl_state.emergency_stop == false ) )
    {
         enable_control( );
    }

    if ( ( control_data->enabled == 0 ) &&
         ( current_ctrl_state.control_enabled == true ) )
    {
            disable_control();
    }

    rx_frame_ps_ctrl_steering_command.timestamp = millis( );
}


// *****************************************************
// Function:    process_psvc_chassis_state1
//
// Purpose:     Process the chassis state message
//
// Returns:     void
//
// Parameters:  chassis_data - pointer to a chassis state message that contains
//                             the steering angle
//
// *****************************************************
static void process_psvc_chassis_state1(
    const psvc_chassis_state1_data_s * const chassis_data )
{
    float raw_angle = (float)chassis_data->steering_wheel_angle;
    current_ctrl_state.current_steering_angle = raw_angle * 0.0076294;

    // Convert from 40 degree range to 470 degree range in 1 degree increments
    current_ctrl_state.current_steering_angle *= 11.7;
}


// *****************************************************
// Function:    handle_ready_rx_frames
//
// Purpose:     Parse received CAN data and redirect to correct
//              processing function
//
// Returns:     void
//
// Parameters:  None
//
// *****************************************************
void handle_ready_rx_frames( )
{
    if ( CAN.checkReceive() == CAN_MSGAVAIL )
    {
        can_frame_s rx_frame;

        memset( &rx_frame, 0, sizeof(rx_frame) );

        CAN.readMsgBufID( (INT32U*) &rx_frame.id,
                          (INT8U*) &rx_frame.dlc,
                          (INT8U*) rx_frame.data );

        if ( rx_frame.id == PS_CTRL_MSG_ID_STEERING_COMMAND )
        {
            process_ps_ctrl_steering_command(
                ( const ps_ctrl_steering_command_msg * const )rx_frame.data );
        }

        if ( rx_frame.id == KIA_STATUS1_MESSAGE_ID )
        {
            process_psvc_chassis_state1(
                ( const psvc_chassis_state1_data_s * const )rx_frame.data );
        }
    }
}


// *****************************************************
// Function:    check_rx_timeouts
//
// Purpose:     If the control is currently enabled, but the receiver indicates
//              a "watchdog" timeout, then disable the control
//
// Returns:     void
//
// Parameters:  None
//
// *****************************************************
static void check_rx_timeouts( )
{
    uint32_t delta =
        timer_delta_ms( rx_frame_ps_ctrl_steering_command.timestamp );

    if ( delta >= PS_CTRL_RX_WARN_TIMEOUT )
    {
        disable_control();
    }
}



/* ====================================== */
/* ================ SETUP =============== */
/* ====================================== */



// *****************************************************
// Function:    setup
//
// Purpose:     Initialize and clear all global data
//              Set up hardware
//              Initialize control loop variables
//
// Returns:     void
//
// Parameters:  None
//
// *****************************************************
void setup( )
{
    memset( &rx_frame_ps_ctrl_steering_command,
            0,
            sizeof(rx_frame_ps_ctrl_steering_command) );

    // Set the direction for analog pins

    pinMode( DAC_CS, OUTPUT );
    pinMode( SIGNAL_INPUT_A, INPUT );
    pinMode( SIGNAL_INPUT_B, INPUT );
    pinMode( SPOOF_SIGNAL_A, INPUT );
    pinMode( SPOOF_SIGNAL_B, INPUT );
    pinMode( SPOOF_ENGAGE, OUTPUT );

    // Initialize the DAC board by setting the DAC Chip Select
    digitalWrite( DAC_CS, HIGH );

    // Initialize relay board by clearing the Spoof Engage
    digitalWrite( SPOOF_ENGAGE, LOW );

    init_serial( );

    init_can( );

    publish_ps_ctrl_steering_report( );

    current_ctrl_state.control_enabled = false;

    current_ctrl_state.emergency_stop = false;

    // Initialize the Rx timestamps to avoid timeout warnings on start up
    rx_frame_ps_ctrl_steering_command.timestamp = millis( );

    pid_zeroize( &pid_params, STEERING_WINDUP_GUARD );

    // debug log
    DEBUG_PRINT( "init: pass" );
}


/* ====================================== */
/* ================ LOOP ================ */
/* ====================================== */


// *****************************************************
// Function:    loop
//
// Purpose:     Main processing loop for the steering control
//              The loop is called periodically and must check the elapsed time
//              to determine what to do
//
// Returns:     void
//
// Parameters:  None
//
// *****************************************************
void loop( )
{

    // checks for CAN frames, if yes, updates state variables
    handle_ready_rx_frames( );

    // publish all report CAN frames
    publish_timed_tx_frames( );

    // check all timeouts
    check_rx_timeouts( );

    uint32_t current_timestamp_us;

    uint32_t deltaT = timer_delta_us( current_ctrl_state.timestamp_us,
                                      &current_timestamp_us );

    if ( deltaT > 50000 )
    {

        current_ctrl_state.timestamp_us = current_timestamp_us;

        if ( current_ctrl_state.control_enabled == true )
        {
            // Calculate steering angle rates (degrees/microsecond)
            double steering_angle_rate =
                ( current_ctrl_state.current_steering_angle -
                  current_ctrl_state.steering_angle_last ) / 0.05;

            double steering_angle_rate_target =
                ( current_ctrl_state.commanded_steering_angle -
                  current_ctrl_state.current_steering_angle ) / 0.05;

            // Save the angle for next iteration
            current_ctrl_state.steering_angle_last =
                current_ctrl_state.current_steering_angle;

            steering_angle_rate_target =
                constrain( ( double )steering_angle_rate_target,
                           ( double )-current_ctrl_state.steering_angle_rate_max,
                           ( double )current_ctrl_state.steering_angle_rate_max );

            pid_params.derivative_gain = current_ctrl_state.SA_Kd;
            pid_params.proportional_gain = current_ctrl_state.SA_Kp;
            pid_params.integral_gain = current_ctrl_state.SA_Ki;

            pid_update(
                    &pid_params,
                    steering_angle_rate_target,
                    steering_angle_rate,
                    0.050 );

            double control = pid_params.control;

            control = constrain( ( float ) control,
                                 ( float ) -1500.0f,
                                 ( float ) 1500.0f );

            struct torque_spoof_t torque_spoof;

            calculate_torque_spoof( control, &torque_spoof );

            dac.outputA( torque_spoof.high );
            dac.outputB( torque_spoof.low );

            test_countdown += 1;

            // if DAC out and ADC in voltages differ, disable control
            // only test every tenth lake cleaoop
            if ( test_countdown >= 10 ) {

                test_countdown = 0;
                check_spoof_voltages( &torque_spoof );
            }

        }
        else
        {
            pid_zeroize( &pid_params, STEERING_WINDUP_GUARD );
        }
    }
}<|MERGE_RESOLUTION|>--- conflicted
+++ resolved
@@ -54,15 +54,11 @@
 // ms
 #define PS_CTRL_RX_WARN_TIMEOUT         ( 2500 )
 
-<<<<<<< HEAD
 // set up pins for interface with DAC (MCP4922)
 #define DAC_CS                          ( 9 )       // Chip select pin
-=======
+
 // Windup guard for steering PID controller
-#define STEERING_WINDUP_GUARD ( 1500 )
-
-// Set up pins for interface with the DAC (MCP4922)
->>>>>>> 8cf1ef42
+#define STEERING_WINDUP_GUARD           ( 1500 )
 
 // Signal to ADC from car
 #define SIGNAL_INPUT_A                  ( A0 )
